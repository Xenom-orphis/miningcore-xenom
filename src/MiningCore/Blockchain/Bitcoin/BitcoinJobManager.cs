--- conflicted
+++ resolved
@@ -1,801 +1,796 @@
-﻿/*
-Copyright 2017 Coin Foundry (coinfoundry.org)
-Authors: Oliver Weichhold (oliver@weichhold.com)
-
-Permission is hereby granted, free of charge, to any person obtaining a copy of this software and
-associated documentation files (the "Software"), to deal in the Software without restriction,
-including without limitation the rights to use, copy, modify, merge, publish, distribute, sublicense,
-and/or sell copies of the Software, and to permit persons to whom the Software is furnished to do so,
-subject to the following conditions:
-
-The above copyright notice and this permission notice shall be included in all copies or substantial
-portions of the Software.
-
-THE SOFTWARE IS PROVIDED "AS IS", WITHOUT WARRANTY OF ANY KIND, EXPRESS OR IMPLIED, INCLUDING BUT NOT
-LIMITED TO THE WARRANTIES OF MERCHANTABILITY, FITNESS FOR A PARTICULAR PURPOSE AND NONINFRINGEMENT.
-IN NO EVENT SHALL THE AUTHORS OR COPYRIGHT HOLDERS BE LIABLE FOR ANY CLAIM, DAMAGES OR OTHER LIABILITY,
-WHETHER IN AN ACTION OF CONTRACT, TORT OR OTHERWISE, ARISING FROM, OUT OF OR IN CONNECTION WITH THE
-SOFTWARE OR THE USE OR OTHER DEALINGS IN THE SOFTWARE.
-*/
-
-using System;
-using System.Collections.Generic;
-using System.Globalization;
-using System.Linq;
-using System.Net;
-using System.Reactive;
-using System.Reactive.Linq;
-using System.Text;
-using System.Threading.Tasks;
-using Autofac;
-using MiningCore.Blockchain.Bitcoin.Configuration;
-using MiningCore.Blockchain.Bitcoin.DaemonResponses;
-using MiningCore.Configuration;
-using MiningCore.Contracts;
-using MiningCore.Crypto;
-using MiningCore.Crypto.Hashing.Algorithms;
-using MiningCore.Crypto.Hashing.Special;
-using MiningCore.DaemonInterface;
-using MiningCore.Extensions;
-using MiningCore.Notifications;
-using MiningCore.Stratum;
-using MiningCore.Time;
-using MiningCore.Util;
-using NBitcoin;
-using Newtonsoft.Json;
-using Newtonsoft.Json.Linq;
-using NLog;
-
-namespace MiningCore.Blockchain.Bitcoin
-{
-    public class BitcoinJobManager<TJob, TBlockTemplate> : JobManagerBase<TJob>
-        where TBlockTemplate : BlockTemplate
-        where TJob : BitcoinJob<TBlockTemplate>, new()
-    {
-        public BitcoinJobManager(
-            IComponentContext ctx,
-            NotificationService notificationService,
-            IMasterClock clock,
-            IExtraNonceProvider extraNonceProvider) :
-            base(ctx)
-        {
-            Contract.RequiresNonNull(ctx, nameof(ctx));
-            Contract.RequiresNonNull(notificationService, nameof(notificationService));
-            Contract.RequiresNonNull(clock, nameof(clock));
-            Contract.RequiresNonNull(extraNonceProvider, nameof(extraNonceProvider));
-
-            this.notificationService = notificationService;
-            this.clock = clock;
-            this.extraNonceProvider = extraNonceProvider;
-        }
-
-        protected readonly NotificationService notificationService;
-        protected readonly IMasterClock clock;
-        protected DaemonClient daemon;
-        protected readonly IExtraNonceProvider extraNonceProvider;
-        protected const int ExtranonceBytes = 4;
-        protected readonly IHashAlgorithm sha256d = new Sha256D();
-        protected readonly IHashAlgorithm sha256dReverse = new DigestReverser(new Sha256D());
-        protected int maxActiveJobs = 4;
-        protected bool hasLegacyDaemon;
-        protected BitcoinPoolConfigExtra extraPoolConfig;
-        protected BitcoinPoolPaymentProcessingConfigExtra extraPoolPaymentProcessingConfig;
-        protected readonly IHashAlgorithm sha256s = new Sha256S();
-        protected readonly List<TJob> validJobs = new List<TJob>();
-        protected IHashAlgorithm blockHasher;
-        protected IHashAlgorithm coinbaseHasher;
-        protected bool hasSubmitBlockMethod;
-        protected IHashAlgorithm headerHasher;
-        protected bool isPoS;
-        protected TimeSpan jobRebroadcastTimeout;
-        protected BitcoinNetworkType networkType;
-        protected IDestination poolAddressDestination;
-
-        protected object[] getBlockTemplateParams =
-        {
-            new
-            {
-                capabilities = new[] { "coinbasetxn", "workid", "coinbase/append" },
-                rules = new[] { "segwit" }
-            }
-        };
-
-        protected virtual void SetupJobUpdates()
-        {
-	        if (poolConfig.EnableInternalStratum == false)
-		        return;
-
-            jobRebroadcastTimeout = TimeSpan.FromSeconds(Math.Max(1, poolConfig.JobRebroadcastTimeout));
-            var blockSubmission = blockSubmissionSubject.Synchronize();
-            var pollTimerRestart = blockSubmissionSubject.Synchronize();
-
-            var triggers = new List<IObservable<(bool Force, string Via)>>
-            {
-                blockSubmission.Select(x=> (false, "Block-submission"))
-            };
-
-            // collect ports
-            var zmq = poolConfig.Daemons
-                .Where(x => !string.IsNullOrEmpty(x.Extra.SafeExtensionDataAs<BitcoinDaemonEndpointConfigExtra>()?.ZmqBlockNotifySocket))
-                .ToDictionary(x => x, x =>
-                {
-                    var extra = x.Extra.SafeExtensionDataAs<BitcoinDaemonEndpointConfigExtra>();
-                    var topic = !string.IsNullOrEmpty(extra.ZmqBlockNotifyTopic?.Trim()) ?
-                        extra.ZmqBlockNotifyTopic.Trim() : BitcoinConstants.ZmqPublisherTopicBlockHash;
-
-                    return (Socket: extra.ZmqBlockNotifySocket, Topic: topic);
-                });
-
-            if (zmq.Count > 0)
-            {
-                logger.Info(() => $"[{LogCat}] Subscribing to ZMQ push-updates from {string.Join(", ", zmq.Values)}");
-
-                var blockNotify = daemon.ZmqSubscribe(zmq, 2)
-                    .Select(frames =>
-                    {
-                        // We just take the second frame's raw data and turn it into a hex string.
-                        // If that string changes, we got an update (DistinctUntilChanged)
-                        var result = frames[1].ToHexString();
-                        frames.Dispose();
-                        return result;
-                    })
-                    .DistinctUntilChanged()
-                    .Select(_ => (false, "ZMQ pub/sub"))
-                    .Publish()
-                    .RefCount();
-
-                pollTimerRestart = Observable.Merge(
-                        blockSubmission,
-                        blockNotify.Select(_ => Unit.Default))
-                    .Publish()
-                    .RefCount();
-
-                triggers.Add(blockNotify);
-            }
-
-            if (poolConfig.BlockRefreshInterval > 0)
-            {
-                // periodically update block-template
-                triggers.Add(Observable.Timer(TimeSpan.FromMilliseconds(poolConfig.BlockRefreshInterval))
-                    .TakeUntil(pollTimerRestart)
-                    .Select(_ => (false, "RPC polling"))
-                    .Repeat());
-            }
-
-            else
-            {
-                // get initial blocktemplate
-                triggers.Add(Observable.Interval(TimeSpan.FromMilliseconds(1000))
-                    .Select(_ => (false, "Initial template"))
-                    .TakeWhile(_ => !hasInitialBlockTemplate));
-            }
-
-            // periodically update transactions for current template
-            triggers.Add(Observable.Timer(jobRebroadcastTimeout)
-                .TakeUntil(pollTimerRestart)
-                .Select(_ => (true, "Job-Refresh"))
-                .Repeat());
-
-            Jobs = Observable.Merge(triggers)
-                .Select(x => Observable.FromAsync(() => UpdateJob(x.Force, x.Via)))
-                .Concat()
-                .Where(x=> x.IsNew || x.Force)
-                .Do(x =>
-                {
-                    if(x.IsNew)
-                        hasInitialBlockTemplate = true;
-                })
-                .Select(x=> GetJobParamsForStratum(x.IsNew))
-                .Publish()
-                .RefCount();
-        }
-
-        protected virtual async Task<DaemonResponse<TBlockTemplate>> GetBlockTemplateAsync()
-        {
-            logger.LogInvoke(LogCat);
-
-            var result = await daemon.ExecuteCmdAnyAsync<TBlockTemplate>(
-                BitcoinCommands.GetBlockTemplate, getBlockTemplateParams);
-
-            return result;
-        }
-
-        protected virtual async Task ShowDaemonSyncProgressAsync()
-        {
-            if (hasLegacyDaemon)
-            {
-                await ShowDaemonSyncProgressLegacyAsync();
-                return;
-            }
-
-            var infos = await daemon.ExecuteCmdAllAsync<BlockchainInfo>(BitcoinCommands.GetBlockchainInfo);
-
-            if (infos.Length > 0)
-            {
-                var blockCount = infos
-                    .Max(x => x.Response?.Blocks);
-
-                if (blockCount.HasValue)
-                {
-                    // get list of peers and their highest block height to compare to ours
-                    var peerInfo = await daemon.ExecuteCmdAnyAsync<PeerInfo[]>(BitcoinCommands.GetPeerInfo);
-                    var peers = peerInfo.Response;
-
-                    if (peers != null && peers.Length > 0)
-                    {
-                        var totalBlocks = peers.Max(x => x.StartingHeight);
-                        var percent = totalBlocks > 0 ? (double) blockCount / totalBlocks * 100 : 0;
-                        logger.Info(() => $"[{LogCat}] Daemons have downloaded {percent:0.00}% of blockchain from {peers.Length} peers");
-                    }
-                }
-            }
-        }
-
-        private async Task UpdateNetworkStatsAsync()
-        {
-            logger.LogInvoke(LogCat);
-
-            var results = await daemon.ExecuteBatchAnyAsync(
-                new DaemonCmd(BitcoinCommands.GetBlockchainInfo),
-                new DaemonCmd(BitcoinCommands.GetMiningInfo),
-                new DaemonCmd(BitcoinCommands.GetNetworkInfo)
-            );
-
-            if (results.Any(x => x.Error != null))
-            {
-                var errors = results.Where(x => x.Error != null).ToArray();
-
-                if (errors.Any())
-                    logger.Warn(() => $"[{LogCat}] Error(s) refreshing network stats: {string.Join(", ", errors.Select(y => y.Error.Message))}");
-            }
-
-            var infoResponse = results[0].Response.ToObject<BlockchainInfo>();
-            var miningInfoResponse = results[1].Response.ToObject<MiningInfo>();
-            var networkInfoResponse = results[2].Response.ToObject<NetworkInfo>();
-
-            BlockchainStats.BlockHeight = infoResponse.Blocks;
-            BlockchainStats.NetworkHashrate = miningInfoResponse.NetworkHashps;
-            BlockchainStats.ConnectedPeers = networkInfoResponse.Connections;
-        }
-
-        protected virtual async Task<(bool Accepted, string CoinbaseTransaction)> SubmitBlockAsync(Share share, string blockHex)
-        {
-            // execute command batch
-            var results = await daemon.ExecuteBatchAnyAsync(
-                hasSubmitBlockMethod
-                    ? new DaemonCmd(BitcoinCommands.SubmitBlock, new[] { blockHex })
-                    : new DaemonCmd(BitcoinCommands.GetBlockTemplate, new { mode = "submit", data = blockHex }),
-                new DaemonCmd(BitcoinCommands.GetBlock, new[] { share.BlockHash }));
-
-            // did submission succeed?
-            var submitResult = results[0];
-            var submitError = submitResult.Error?.Message ??
-                submitResult.Error?.Code.ToString(CultureInfo.InvariantCulture) ??
-                submitResult.Response?.ToString();
-
-            if (!string.IsNullOrEmpty(submitError))
-            {
-                logger.Warn(() => $"[{LogCat}] Block {share.BlockHeight} submission failed with: {submitError}");
-<<<<<<< HEAD
-                notificationService.NotifyAdmin("Block submission failed", $"Pool {poolConfig.Id} {(!string.IsNullOrEmpty(share.Source) ? $"[{share.Source.ToUpper()}]" : string.Empty)}failed to submit block {share.BlockHeight}: {submitError}");
-=======
-                notificationService.NotifyAdmin($"[{share.PoolId.ToUpper()}]-[{share.Source}] Block submission failed", $"[{share.PoolId.ToUpper()}]-[{share.Source}] Block {share.BlockHeight} submission failed with: {submitError}");
->>>>>>> d2ad2887
-
-                return (false, null);
-            }
-
-            // was it accepted?
-            var acceptResult = results[1];
-            var block = acceptResult.Response?.ToObject<DaemonResponses.Block>();
-            var accepted = acceptResult.Error == null && block?.Hash == share.BlockHash;
-
-            if (!accepted)
-            {
-                logger.Warn(() => $"[{LogCat}] Block {share.BlockHeight} submission failed for pool {poolConfig.Id} because block was not found after submission");
-                notificationService.NotifyAdmin($"[{share.PoolId.ToUpper()}]-[{share.Source}] Block submission failed", $"[{share.PoolId.ToUpper()}]-[{share.Source}] Block {share.BlockHeight} submission failed for pool {poolConfig.Id} because block was not found after submission");
-            }
-
-            return (accepted, block?.Transactions.FirstOrDefault());
-        }
-
-        protected virtual void SetupCrypto()
-        {
-            var coinProps = BitcoinProperties.GetCoinProperties(poolConfig.Coin.Type, poolConfig.Coin.Algorithm);
-
-            if (coinProps == null)
-                logger.ThrowLogPoolStartupException($"Coin Type '{poolConfig.Coin.Type}' not supported by this Job Manager", LogCat);
-
-            coinbaseHasher = coinProps.CoinbaseHasher;
-            headerHasher = coinProps.HeaderHasher;
-            blockHasher = !isPoS ? coinProps.BlockHasher : (coinProps.PoSBlockHasher ?? coinProps.BlockHasher);
-            ShareMultiplier = coinProps.ShareMultiplier;
-        }
-
-        protected virtual async Task<bool> AreDaemonsHealthyLegacyAsync()
-        {
-            var responses = await daemon.ExecuteCmdAllAsync<DaemonInfo>(BitcoinCommands.GetInfo);
-
-            if (responses.Where(x => x.Error?.InnerException?.GetType() == typeof(DaemonClientException))
-                .Select(x => (DaemonClientException)x.Error.InnerException)
-                .Any(x => x.Code == HttpStatusCode.Unauthorized))
-                logger.ThrowLogPoolStartupException($"Daemon reports invalid credentials", LogCat);
-
-            return responses.All(x => x.Error == null);
-        }
-
-        protected virtual async Task<bool> AreDaemonsConnectedLegacyAsync()
-        {
-            var response = await daemon.ExecuteCmdAnyAsync<DaemonInfo>(BitcoinCommands.GetInfo);
-
-            return response.Error == null && response.Response.Connections > 0;
-        }
-
-        protected virtual async Task ShowDaemonSyncProgressLegacyAsync()
-        {
-            var infos = await daemon.ExecuteCmdAllAsync<DaemonInfo>(BitcoinCommands.GetInfo);
-
-            if (infos.Length > 0)
-            {
-                var blockCount = infos
-                    .Max(x => x.Response?.Blocks);
-
-                if (blockCount.HasValue)
-                {
-                    // get list of peers and their highest block height to compare to ours
-                    var peerInfo = await daemon.ExecuteCmdAnyAsync<PeerInfo[]>(BitcoinCommands.GetPeerInfo);
-                    var peers = peerInfo.Response;
-
-                    if (peers != null && peers.Length > 0)
-                    {
-                        var totalBlocks = peers.Max(x => x.StartingHeight);
-                        var percent = totalBlocks > 0 ? (double)blockCount / totalBlocks * 100 : 0;
-                        logger.Info(() => $"[{LogCat}] Daemons have downloaded {percent:0.00}% of blockchain from {peers.Length} peers");
-                    }
-                }
-            }
-        }
-
-        private async Task UpdateNetworkStatsLegacyAsync()
-        {
-            logger.LogInvoke(LogCat);
-
-            var results = await daemon.ExecuteBatchAnyAsync(
-                new DaemonCmd(BitcoinCommands.GetMiningInfo),
-                new DaemonCmd(BitcoinCommands.GetConnectionCount)
-            );
-
-            if (results.Any(x => x.Error != null))
-            {
-                var errors = results.Where(x => x.Error != null).ToArray();
-
-                if (errors.Any())
-                    logger.Warn(() => $"[{LogCat}] Error(s) refreshing network stats: {string.Join(", ", errors.Select(y => y.Error.Message))}");
-            }
-
-            var miningInfoResponse = results[0].Response.ToObject<MiningInfo>();
-            var connectionCountResponse = results[1].Response.ToObject<object>();
-
-            BlockchainStats.BlockHeight = miningInfoResponse.Blocks;
-            //BlockchainStats.NetworkHashrate = miningInfoResponse.NetworkHashps;
-            BlockchainStats.ConnectedPeers = (int) (long) connectionCountResponse;
-        }
-
-        #region API-Surface
-
-        public BitcoinNetworkType NetworkType => networkType;
-
-        public IObservable<object> Jobs { get; private set; }
-
-        public virtual async Task<bool> ValidateAddressAsync(string address)
-        {
-            Contract.Requires<ArgumentException>(!string.IsNullOrEmpty(address), $"{nameof(address)} must not be empty");
-
-            var result = await daemon.ExecuteCmdAnyAsync<ValidateAddressResponse>(
-                BitcoinCommands.ValidateAddress, new[] { address });
-
-            return result.Response != null && result.Response.IsValid;
-        }
-
-        public virtual object[] GetSubscriberData(StratumClient worker)
-        {
-            Contract.RequiresNonNull(worker, nameof(worker));
-
-            var context = worker.GetContextAs<BitcoinWorkerContext>();
-
-            // assign unique ExtraNonce1 to worker (miner)
-            context.ExtraNonce1 = extraNonceProvider.Next();
-
-            // setup response data
-            var responseData = new object[]
-            {
-                context.ExtraNonce1,
-                BitcoinConstants.ExtranoncePlaceHolderLength - ExtranonceBytes,
-            };
-
-            return responseData;
-        }
-
-        public string[] GetTransactions(StratumClient worker, object requestParams)
-        {
-            Contract.RequiresNonNull(worker, nameof(worker));
-            Contract.RequiresNonNull(requestParams, nameof(requestParams));
-
-            if (!(requestParams is object[] queryParams))
-                throw new StratumException(StratumError.Other, "invalid params");
-
-            // extract params
-            var jobId = queryParams[0] as string;
-
-            TJob job;
-
-            lock(jobLock)
-            {
-                job = validJobs.FirstOrDefault(x => x.JobId == jobId);
-            }
-
-            if (job == null)
-                throw new StratumException(StratumError.JobNotFound, "job not found");
-
-            return job.BlockTemplate.Transactions.Select(x => x.Data).ToArray();
-        }
-
-        public virtual async Task<Share> SubmitShareAsync(StratumClient worker, object submission,
-            double stratumDifficultyBase)
-        {
-            Contract.RequiresNonNull(worker, nameof(worker));
-            Contract.RequiresNonNull(submission, nameof(submission));
-
-            logger.LogInvoke(LogCat, new[] { worker.ConnectionId });
-
-            if (!(submission is object[] submitParams))
-                throw new StratumException(StratumError.Other, "invalid params");
-
-            var context = worker.GetContextAs<BitcoinWorkerContext>();
-
-            // extract params
-            var workerValue = (submitParams[0] as string)?.Trim();
-            var jobId = submitParams[1] as string;
-            var extraNonce2 = submitParams[2] as string;
-            var nTime = submitParams[3] as string;
-            var nonce = submitParams[4] as string;
-
-            if (string.IsNullOrEmpty(workerValue))
-                throw new StratumException(StratumError.Other, "missing or invalid workername");
-
-            TJob job;
-
-            lock(jobLock)
-            {
-                job = validJobs.FirstOrDefault(x => x.JobId == jobId);
-            }
-
-            if (job == null)
-                throw new StratumException(StratumError.JobNotFound, "job not found");
-
-            // extract worker/miner/payoutid
-            var split = workerValue.Split('.');
-            var minerName = split[0];
-            var workerName = split.Length > 1 ? split[1] : null;
-
-            // validate & process
-            var (share, blockHex) = job.ProcessShare(worker, extraNonce2, nTime, nonce);
-
-            // enrich share with common data
-            share.PoolId = poolConfig.Id;
-            share.IpAddress = worker.RemoteEndpoint.Address.ToString();
-            share.Miner = minerName;
-            share.Worker = workerName;
-            share.UserAgent = context.UserAgent;
-            share.Source = clusterConfig.ClusterName;
-            share.Created = clock.Now;
-
-            // if block candidate, submit & check if accepted by network
-            if (share.IsBlockCandidate)
-            {
-                logger.Info(() => $"[{LogCat}] Submitting block {share.BlockHeight} [{share.BlockHash}]");
-
-                var acceptResponse = await SubmitBlockAsync(share, blockHex);
-
-                // is it still a block candidate?
-                share.IsBlockCandidate = acceptResponse.Accepted;
-
-                if (share.IsBlockCandidate)
-                {
-                    logger.Info(() => $"[{LogCat}] Daemon accepted block {share.BlockHeight} [{share.BlockHash}] submitted by {minerName}");
-
-                    blockSubmissionSubject.OnNext(Unit.Default);
-
-                    // persist the coinbase transaction-hash to allow the payment processor
-                    // to verify later on that the pool has received the reward for the block
-                    share.TransactionConfirmationData = acceptResponse.CoinbaseTransaction;
-                }
-
-                else
-                {
-                    // clear fields that no longer apply
-                    share.TransactionConfirmationData = null;
-                }
-            }
-
-            return share;
-        }
-
-        public BlockchainStats BlockchainStats { get; } = new BlockchainStats();
-        public double ShareMultiplier { get; private set; }
-
-        #endregion // API-Surface
-
-        #region Overrides
-
-        protected override string LogCat => "Bitcoin Job Manager";
-
-        public override void Configure(PoolConfig poolConfig, ClusterConfig clusterConfig)
-        {
-            extraPoolConfig = poolConfig.Extra.SafeExtensionDataAs<BitcoinPoolConfigExtra>();
-            extraPoolPaymentProcessingConfig = poolConfig.PaymentProcessing?.Extra?.SafeExtensionDataAs<BitcoinPoolPaymentProcessingConfigExtra>();
-
-            if (extraPoolConfig?.MaxActiveJobs.HasValue == true)
-                maxActiveJobs = extraPoolConfig.MaxActiveJobs.Value;
-
-            hasLegacyDaemon = extraPoolConfig?.HasLegacyDaemon == true;
-
-            base.Configure(poolConfig, clusterConfig);
-        }
-
-        protected override void ConfigureDaemons()
-        {
-            var jsonSerializerSettings = ctx.Resolve<JsonSerializerSettings>();
-
-            daemon = new DaemonClient(jsonSerializerSettings);
-            daemon.Configure(poolConfig.Daemons);
-        }
-
-        protected override async Task<bool> AreDaemonsHealthyAsync()
-        {
-            if (hasLegacyDaemon)
-                return await AreDaemonsHealthyLegacyAsync();
-
-            var responses = await daemon.ExecuteCmdAllAsync<BlockchainInfo>(BitcoinCommands.GetBlockchainInfo);
-
-            if (responses.Where(x => x.Error?.InnerException?.GetType() == typeof(DaemonClientException))
-                .Select(x => (DaemonClientException)x.Error.InnerException)
-                .Any(x => x.Code == HttpStatusCode.Unauthorized))
-                logger.ThrowLogPoolStartupException($"Daemon reports invalid credentials", LogCat);
-
-            return responses.All(x => x.Error == null);
-        }
-
-        protected override async Task<bool> AreDaemonsConnectedAsync()
-        {
-            if (hasLegacyDaemon)
-                return await AreDaemonsConnectedLegacyAsync();
-
-            var response = await daemon.ExecuteCmdAnyAsync<NetworkInfo>(BitcoinCommands.GetNetworkInfo);
-
-            return response.Error == null && response.Response?.Connections > 0;
-        }
-
-        protected override async Task EnsureDaemonsSynchedAsync()
-        {
-            var syncPendingNotificationShown = false;
-
-            while(true)
-            {
-                var responses = await daemon.ExecuteCmdAllAsync<BlockTemplate>(
-                    BitcoinCommands.GetBlockTemplate, getBlockTemplateParams);
-
-                var isSynched = responses.All(x => x.Error == null);
-
-                if (isSynched)
-                {
-                    logger.Info(() => $"[{LogCat}] All daemons synched with blockchain");
-                    break;
-                }
-
-                if (!syncPendingNotificationShown)
-                {
-                    logger.Info(() => $"[{LogCat}] Daemons still syncing with network. Manager will be started once synced");
-                    syncPendingNotificationShown = true;
-                }
-
-                await ShowDaemonSyncProgressAsync();
-
-                // delay retry by 5s
-                await Task.Delay(5000);
-            }
-        }
-
-        protected override async Task PostStartInitAsync()
-        {
-            var commands = new[]
-            {
-                new DaemonCmd(BitcoinCommands.ValidateAddress, new[] { poolConfig.Address }),
-                new DaemonCmd(BitcoinCommands.SubmitBlock),
-                new DaemonCmd(!hasLegacyDaemon ? BitcoinCommands.GetBlockchainInfo : BitcoinCommands.GetInfo),
-                new DaemonCmd(BitcoinCommands.GetDifficulty),
-            };
-
-            var results = await daemon.ExecuteBatchAnyAsync(commands);
-
-            if (results.Any(x => x.Error != null))
-            {
-                var resultList = results.ToList();
-                var errors = results.Where(x => x.Error != null && commands[resultList.IndexOf(x)].Method != BitcoinCommands.SubmitBlock)
-                    .ToArray();
-
-                if (errors.Any())
-                    logger.ThrowLogPoolStartupException($"Init RPC failed: {string.Join(", ", errors.Select(y => y.Error.Message))}", LogCat);
-            }
-
-            // extract results
-            var validateAddressResponse = results[0].Response.ToObject<ValidateAddressResponse>();
-            var submitBlockResponse = results[1];
-            var blockchainInfoResponse = !hasLegacyDaemon ? results[2].Response.ToObject<BlockchainInfo>() : null;
-            var daemonInfoResponse = hasLegacyDaemon ? results[2].Response.ToObject<DaemonInfo>() : null;
-            var difficultyResponse = results[3].Response.ToObject<JToken>();
-
-            // ensure pool owns wallet
-            if (!validateAddressResponse.IsValid)
-                logger.ThrowLogPoolStartupException($"Daemon reports pool-address '{poolConfig.Address}' as invalid", LogCat);
-
-            if (clusterConfig.PaymentProcessing?.Enabled == true && !validateAddressResponse.IsMine)
-                logger.ThrowLogPoolStartupException($"Daemon does not own pool-address '{poolConfig.Address}'", LogCat);
-
-            isPoS = difficultyResponse.Values().Any(x => x.Path == "proof-of-stake");
-
-            // Create pool address script from response
-            if (!isPoS)
-            {
-                // bitcoincashd returns a different address than what was passed in
-                if(!validateAddressResponse.Address.StartsWith("bitcoincash:"))
-                    poolAddressDestination = AddressToDestination(validateAddressResponse.Address);
-                else
-                    poolAddressDestination = AddressToDestination(poolConfig.Address);
-            }
-
-            else
-                poolAddressDestination = new PubKey(validateAddressResponse.PubKey);
-
-            // chain detection
-            if (!hasLegacyDaemon)
-            {
-                if (blockchainInfoResponse.Chain.ToLower() == "test")
-                    networkType = BitcoinNetworkType.Test;
-                else if (blockchainInfoResponse.Chain.ToLower() == "regtest")
-                    networkType = BitcoinNetworkType.RegTest;
-                else
-                    networkType = BitcoinNetworkType.Main;
-            }
-
-            else
-                networkType = daemonInfoResponse.Testnet ? BitcoinNetworkType.Test : BitcoinNetworkType.Main;
-
-            if(clusterConfig.PaymentProcessing?.Enabled == true && poolConfig.PaymentProcessing?.Enabled == true)
-                ConfigureRewards();
-
-            // update stats
-            BlockchainStats.NetworkType = networkType.ToString();
-            BlockchainStats.RewardType = isPoS ? "POS" : "POW";
-
-            // block submission RPC method
-            if (submitBlockResponse.Error?.Message?.ToLower() == "method not found")
-                hasSubmitBlockMethod = false;
-            else if (submitBlockResponse.Error?.Code == -1)
-                hasSubmitBlockMethod = true;
-            else
-                logger.ThrowLogPoolStartupException($"Unable detect block submission RPC method", LogCat);
-
-            if(!hasLegacyDaemon)
-                await UpdateNetworkStatsAsync();
-            else
-                await UpdateNetworkStatsLegacyAsync();
-
-            SetupCrypto();
-            SetupJobUpdates();
-        }
-
-        protected virtual IDestination AddressToDestination(string address)
-        {
-            return BitcoinUtils.AddressToDestination(address);
-        }
-
-        protected virtual void ConfigureRewards()
-        {
-            // Donation to MiningCore development
-            if (networkType == BitcoinNetworkType.Main &&
-                DevDonation.Addresses.TryGetValue(poolConfig.Coin.Type, out var address))
-            {
-                poolConfig.RewardRecipients = poolConfig.RewardRecipients.Concat(new[]
-                {
-                    new RewardRecipient
-                    {
-                        Address = address,
-                        Percentage = DevDonation.Percent
-                    }
-                }).ToArray();
-            }
-        }
-
-        protected virtual async Task<(bool IsNew, bool Force)> UpdateJob(bool forceUpdate, string via = null)
-        {
-            logger.LogInvoke(LogCat);
-
-            try
-            {
-                var response = await GetBlockTemplateAsync();
-
-                // may happen if daemon is currently not connected to peers
-                if (response.Error != null)
-                {
-                    logger.Warn(() => $"[{LogCat}] Unable to update job. Daemon responded with: {response.Error.Message} Code {response.Error.Code}");
-                    return (false, forceUpdate);
-                }
-
-                var blockTemplate = response.Response;
-
-                var job = currentJob;
-                var isNew = job == null ||
-                    (blockTemplate != null &&
-                    job.BlockTemplate?.PreviousBlockhash != blockTemplate.PreviousBlockhash &&
-                    blockTemplate.Height > job.BlockTemplate?.Height);
-
-                if (isNew || forceUpdate)
-                {
-                    job = new TJob();
-
-                    job.Init(blockTemplate, NextJobId(),
-                        poolConfig, clusterConfig, clock, poolAddressDestination, networkType, isPoS,
-                        ShareMultiplier, extraPoolPaymentProcessingConfig?.BlockrewardMultiplier ?? 1.0m,
-                        coinbaseHasher, headerHasher, blockHasher);
-
-                    lock (jobLock)
-                    {
-                        if (isNew)
-                        {
-                            if(via != null)
-                                logger.Info(()=> $"[{LogCat}] Detected new block {blockTemplate.Height} via {via}");
-                            else
-                                logger.Info(() => $"[{LogCat}] Detected new block {blockTemplate.Height}");
-
-                            validJobs.Clear();
-
-                            // update stats
-                            BlockchainStats.LastNetworkBlockTime = clock.Now;
-                            BlockchainStats.BlockHeight = blockTemplate.Height;
-                            BlockchainStats.NetworkDifficulty = job.Difficulty;
-                        }
-
-                        else
-                        {
-                            // trim active jobs
-                            while(validJobs.Count > maxActiveJobs - 1)
-                                validJobs.RemoveAt(0);
-                        }
-
-                        validJobs.Add(job);
-                    }
-
-                    currentJob = job;
-                }
-
-                return (isNew, forceUpdate);
-            }
-
-            catch(Exception ex)
-            {
-                logger.Error(ex, () => $"[{LogCat}] Error during {nameof(UpdateJob)}");
-            }
-
-            return (false, forceUpdate);
-        }
-
-        protected virtual object GetJobParamsForStratum(bool isNew)
-        {
-            var job = currentJob;
-            return job?.GetJobParams(isNew);
-        }
-
-        #endregion // Overrides
-    }
-}
+﻿/*
+Copyright 2017 Coin Foundry (coinfoundry.org)
+Authors: Oliver Weichhold (oliver@weichhold.com)
+
+Permission is hereby granted, free of charge, to any person obtaining a copy of this software and
+associated documentation files (the "Software"), to deal in the Software without restriction,
+including without limitation the rights to use, copy, modify, merge, publish, distribute, sublicense,
+and/or sell copies of the Software, and to permit persons to whom the Software is furnished to do so,
+subject to the following conditions:
+
+The above copyright notice and this permission notice shall be included in all copies or substantial
+portions of the Software.
+
+THE SOFTWARE IS PROVIDED "AS IS", WITHOUT WARRANTY OF ANY KIND, EXPRESS OR IMPLIED, INCLUDING BUT NOT
+LIMITED TO THE WARRANTIES OF MERCHANTABILITY, FITNESS FOR A PARTICULAR PURPOSE AND NONINFRINGEMENT.
+IN NO EVENT SHALL THE AUTHORS OR COPYRIGHT HOLDERS BE LIABLE FOR ANY CLAIM, DAMAGES OR OTHER LIABILITY,
+WHETHER IN AN ACTION OF CONTRACT, TORT OR OTHERWISE, ARISING FROM, OUT OF OR IN CONNECTION WITH THE
+SOFTWARE OR THE USE OR OTHER DEALINGS IN THE SOFTWARE.
+*/
+
+using System;
+using System.Collections.Generic;
+using System.Globalization;
+using System.Linq;
+using System.Net;
+using System.Reactive;
+using System.Reactive.Linq;
+using System.Text;
+using System.Threading.Tasks;
+using Autofac;
+using MiningCore.Blockchain.Bitcoin.Configuration;
+using MiningCore.Blockchain.Bitcoin.DaemonResponses;
+using MiningCore.Configuration;
+using MiningCore.Contracts;
+using MiningCore.Crypto;
+using MiningCore.Crypto.Hashing.Algorithms;
+using MiningCore.Crypto.Hashing.Special;
+using MiningCore.DaemonInterface;
+using MiningCore.Extensions;
+using MiningCore.Notifications;
+using MiningCore.Stratum;
+using MiningCore.Time;
+using MiningCore.Util;
+using NBitcoin;
+using Newtonsoft.Json;
+using Newtonsoft.Json.Linq;
+using NLog;
+
+namespace MiningCore.Blockchain.Bitcoin
+{
+    public class BitcoinJobManager<TJob, TBlockTemplate> : JobManagerBase<TJob>
+        where TBlockTemplate : BlockTemplate
+        where TJob : BitcoinJob<TBlockTemplate>, new()
+    {
+        public BitcoinJobManager(
+            IComponentContext ctx,
+            NotificationService notificationService,
+            IMasterClock clock,
+            IExtraNonceProvider extraNonceProvider) :
+            base(ctx)
+        {
+            Contract.RequiresNonNull(ctx, nameof(ctx));
+            Contract.RequiresNonNull(notificationService, nameof(notificationService));
+            Contract.RequiresNonNull(clock, nameof(clock));
+            Contract.RequiresNonNull(extraNonceProvider, nameof(extraNonceProvider));
+
+            this.notificationService = notificationService;
+            this.clock = clock;
+            this.extraNonceProvider = extraNonceProvider;
+        }
+
+        protected readonly NotificationService notificationService;
+        protected readonly IMasterClock clock;
+        protected DaemonClient daemon;
+        protected readonly IExtraNonceProvider extraNonceProvider;
+        protected const int ExtranonceBytes = 4;
+        protected readonly IHashAlgorithm sha256d = new Sha256D();
+        protected readonly IHashAlgorithm sha256dReverse = new DigestReverser(new Sha256D());
+        protected int maxActiveJobs = 4;
+        protected bool hasLegacyDaemon;
+        protected BitcoinPoolConfigExtra extraPoolConfig;
+        protected BitcoinPoolPaymentProcessingConfigExtra extraPoolPaymentProcessingConfig;
+        protected readonly IHashAlgorithm sha256s = new Sha256S();
+        protected readonly List<TJob> validJobs = new List<TJob>();
+        protected IHashAlgorithm blockHasher;
+        protected IHashAlgorithm coinbaseHasher;
+        protected bool hasSubmitBlockMethod;
+        protected IHashAlgorithm headerHasher;
+        protected bool isPoS;
+        protected TimeSpan jobRebroadcastTimeout;
+        protected BitcoinNetworkType networkType;
+        protected IDestination poolAddressDestination;
+
+        protected object[] getBlockTemplateParams =
+        {
+            new
+            {
+                capabilities = new[] { "coinbasetxn", "workid", "coinbase/append" },
+                rules = new[] { "segwit" }
+            }
+        };
+
+        protected virtual void SetupJobUpdates()
+        {
+	        if (poolConfig.EnableInternalStratum == false)
+		        return;
+
+            jobRebroadcastTimeout = TimeSpan.FromSeconds(Math.Max(1, poolConfig.JobRebroadcastTimeout));
+            var blockSubmission = blockSubmissionSubject.Synchronize();
+            var pollTimerRestart = blockSubmissionSubject.Synchronize();
+
+            var triggers = new List<IObservable<(bool Force, string Via)>>
+            {
+                blockSubmission.Select(x=> (false, "Block-submission"))
+            };
+
+            // collect ports
+            var zmq = poolConfig.Daemons
+                .Where(x => !string.IsNullOrEmpty(x.Extra.SafeExtensionDataAs<BitcoinDaemonEndpointConfigExtra>()?.ZmqBlockNotifySocket))
+                .ToDictionary(x => x, x =>
+                {
+                    var extra = x.Extra.SafeExtensionDataAs<BitcoinDaemonEndpointConfigExtra>();
+                    var topic = !string.IsNullOrEmpty(extra.ZmqBlockNotifyTopic?.Trim()) ?
+                        extra.ZmqBlockNotifyTopic.Trim() : BitcoinConstants.ZmqPublisherTopicBlockHash;
+
+                    return (Socket: extra.ZmqBlockNotifySocket, Topic: topic);
+                });
+
+            if (zmq.Count > 0)
+            {
+                logger.Info(() => $"[{LogCat}] Subscribing to ZMQ push-updates from {string.Join(", ", zmq.Values)}");
+
+                var blockNotify = daemon.ZmqSubscribe(zmq, 2)
+                    .Select(frames =>
+                    {
+                        // We just take the second frame's raw data and turn it into a hex string.
+                        // If that string changes, we got an update (DistinctUntilChanged)
+                        var result = frames[1].ToHexString();
+                        frames.Dispose();
+                        return result;
+                    })
+                    .DistinctUntilChanged()
+                    .Select(_ => (false, "ZMQ pub/sub"))
+                    .Publish()
+                    .RefCount();
+
+                pollTimerRestart = Observable.Merge(
+                        blockSubmission,
+                        blockNotify.Select(_ => Unit.Default))
+                    .Publish()
+                    .RefCount();
+
+                triggers.Add(blockNotify);
+            }
+
+            if (poolConfig.BlockRefreshInterval > 0)
+            {
+                // periodically update block-template
+                triggers.Add(Observable.Timer(TimeSpan.FromMilliseconds(poolConfig.BlockRefreshInterval))
+                    .TakeUntil(pollTimerRestart)
+                    .Select(_ => (false, "RPC polling"))
+                    .Repeat());
+            }
+
+            else
+            {
+                // get initial blocktemplate
+                triggers.Add(Observable.Interval(TimeSpan.FromMilliseconds(1000))
+                    .Select(_ => (false, "Initial template"))
+                    .TakeWhile(_ => !hasInitialBlockTemplate));
+            }
+
+            // periodically update transactions for current template
+            triggers.Add(Observable.Timer(jobRebroadcastTimeout)
+                .TakeUntil(pollTimerRestart)
+                .Select(_ => (true, "Job-Refresh"))
+                .Repeat());
+
+            Jobs = Observable.Merge(triggers)
+                .Select(x => Observable.FromAsync(() => UpdateJob(x.Force, x.Via)))
+                .Concat()
+                .Where(x=> x.IsNew || x.Force)
+                .Do(x =>
+                {
+                    if(x.IsNew)
+                        hasInitialBlockTemplate = true;
+                })
+                .Select(x=> GetJobParamsForStratum(x.IsNew))
+                .Publish()
+                .RefCount();
+        }
+
+        protected virtual async Task<DaemonResponse<TBlockTemplate>> GetBlockTemplateAsync()
+        {
+            logger.LogInvoke(LogCat);
+
+            var result = await daemon.ExecuteCmdAnyAsync<TBlockTemplate>(
+                BitcoinCommands.GetBlockTemplate, getBlockTemplateParams);
+
+            return result;
+        }
+
+        protected virtual async Task ShowDaemonSyncProgressAsync()
+        {
+            if (hasLegacyDaemon)
+            {
+                await ShowDaemonSyncProgressLegacyAsync();
+                return;
+            }
+
+            var infos = await daemon.ExecuteCmdAllAsync<BlockchainInfo>(BitcoinCommands.GetBlockchainInfo);
+
+            if (infos.Length > 0)
+            {
+                var blockCount = infos
+                    .Max(x => x.Response?.Blocks);
+
+                if (blockCount.HasValue)
+                {
+                    // get list of peers and their highest block height to compare to ours
+                    var peerInfo = await daemon.ExecuteCmdAnyAsync<PeerInfo[]>(BitcoinCommands.GetPeerInfo);
+                    var peers = peerInfo.Response;
+
+                    if (peers != null && peers.Length > 0)
+                    {
+                        var totalBlocks = peers.Max(x => x.StartingHeight);
+                        var percent = totalBlocks > 0 ? (double) blockCount / totalBlocks * 100 : 0;
+                        logger.Info(() => $"[{LogCat}] Daemons have downloaded {percent:0.00}% of blockchain from {peers.Length} peers");
+                    }
+                }
+            }
+        }
+
+        private async Task UpdateNetworkStatsAsync()
+        {
+            logger.LogInvoke(LogCat);
+
+            var results = await daemon.ExecuteBatchAnyAsync(
+                new DaemonCmd(BitcoinCommands.GetBlockchainInfo),
+                new DaemonCmd(BitcoinCommands.GetMiningInfo),
+                new DaemonCmd(BitcoinCommands.GetNetworkInfo)
+            );
+
+            if (results.Any(x => x.Error != null))
+            {
+                var errors = results.Where(x => x.Error != null).ToArray();
+
+                if (errors.Any())
+                    logger.Warn(() => $"[{LogCat}] Error(s) refreshing network stats: {string.Join(", ", errors.Select(y => y.Error.Message))}");
+            }
+
+            var infoResponse = results[0].Response.ToObject<BlockchainInfo>();
+            var miningInfoResponse = results[1].Response.ToObject<MiningInfo>();
+            var networkInfoResponse = results[2].Response.ToObject<NetworkInfo>();
+
+            BlockchainStats.BlockHeight = infoResponse.Blocks;
+            BlockchainStats.NetworkHashrate = miningInfoResponse.NetworkHashps;
+            BlockchainStats.ConnectedPeers = networkInfoResponse.Connections;
+        }
+
+        protected virtual async Task<(bool Accepted, string CoinbaseTransaction)> SubmitBlockAsync(Share share, string blockHex)
+        {
+            // execute command batch
+            var results = await daemon.ExecuteBatchAnyAsync(
+                hasSubmitBlockMethod
+                    ? new DaemonCmd(BitcoinCommands.SubmitBlock, new[] { blockHex })
+                    : new DaemonCmd(BitcoinCommands.GetBlockTemplate, new { mode = "submit", data = blockHex }),
+                new DaemonCmd(BitcoinCommands.GetBlock, new[] { share.BlockHash }));
+
+            // did submission succeed?
+            var submitResult = results[0];
+            var submitError = submitResult.Error?.Message ??
+                submitResult.Error?.Code.ToString(CultureInfo.InvariantCulture) ??
+                submitResult.Response?.ToString();
+
+            if (!string.IsNullOrEmpty(submitError))
+            {
+                logger.Warn(() => $"[{LogCat}] Block {share.BlockHeight} submission failed with: {submitError}");
+                notificationService.NotifyAdmin("Block submission failed", $"Pool {poolConfig.Id} {(!string.IsNullOrEmpty(share.Source) ? $"[{share.Source.ToUpper()}]" : string.Empty)}failed to submit block {share.BlockHeight}: {submitError}");
+                return (false, null);
+            }
+
+            // was it accepted?
+            var acceptResult = results[1];
+            var block = acceptResult.Response?.ToObject<DaemonResponses.Block>();
+            var accepted = acceptResult.Error == null && block?.Hash == share.BlockHash;
+
+            if (!accepted)
+            {
+                logger.Warn(() => $"[{LogCat}] Block {share.BlockHeight} submission failed for pool {poolConfig.Id} because block was not found after submission");
+                notificationService.NotifyAdmin($"[{share.PoolId.ToUpper()}]-[{share.Source}] Block submission failed", $"[{share.PoolId.ToUpper()}]-[{share.Source}] Block {share.BlockHeight} submission failed for pool {poolConfig.Id} because block was not found after submission");
+            }
+
+            return (accepted, block?.Transactions.FirstOrDefault());
+        }
+
+        protected virtual void SetupCrypto()
+        {
+            var coinProps = BitcoinProperties.GetCoinProperties(poolConfig.Coin.Type, poolConfig.Coin.Algorithm);
+
+            if (coinProps == null)
+                logger.ThrowLogPoolStartupException($"Coin Type '{poolConfig.Coin.Type}' not supported by this Job Manager", LogCat);
+
+            coinbaseHasher = coinProps.CoinbaseHasher;
+            headerHasher = coinProps.HeaderHasher;
+            blockHasher = !isPoS ? coinProps.BlockHasher : (coinProps.PoSBlockHasher ?? coinProps.BlockHasher);
+            ShareMultiplier = coinProps.ShareMultiplier;
+        }
+
+        protected virtual async Task<bool> AreDaemonsHealthyLegacyAsync()
+        {
+            var responses = await daemon.ExecuteCmdAllAsync<DaemonInfo>(BitcoinCommands.GetInfo);
+
+            if (responses.Where(x => x.Error?.InnerException?.GetType() == typeof(DaemonClientException))
+                .Select(x => (DaemonClientException)x.Error.InnerException)
+                .Any(x => x.Code == HttpStatusCode.Unauthorized))
+                logger.ThrowLogPoolStartupException($"Daemon reports invalid credentials", LogCat);
+
+            return responses.All(x => x.Error == null);
+        }
+
+        protected virtual async Task<bool> AreDaemonsConnectedLegacyAsync()
+        {
+            var response = await daemon.ExecuteCmdAnyAsync<DaemonInfo>(BitcoinCommands.GetInfo);
+
+            return response.Error == null && response.Response.Connections > 0;
+        }
+
+        protected virtual async Task ShowDaemonSyncProgressLegacyAsync()
+        {
+            var infos = await daemon.ExecuteCmdAllAsync<DaemonInfo>(BitcoinCommands.GetInfo);
+
+            if (infos.Length > 0)
+            {
+                var blockCount = infos
+                    .Max(x => x.Response?.Blocks);
+
+                if (blockCount.HasValue)
+                {
+                    // get list of peers and their highest block height to compare to ours
+                    var peerInfo = await daemon.ExecuteCmdAnyAsync<PeerInfo[]>(BitcoinCommands.GetPeerInfo);
+                    var peers = peerInfo.Response;
+
+                    if (peers != null && peers.Length > 0)
+                    {
+                        var totalBlocks = peers.Max(x => x.StartingHeight);
+                        var percent = totalBlocks > 0 ? (double)blockCount / totalBlocks * 100 : 0;
+                        logger.Info(() => $"[{LogCat}] Daemons have downloaded {percent:0.00}% of blockchain from {peers.Length} peers");
+                    }
+                }
+            }
+        }
+
+        private async Task UpdateNetworkStatsLegacyAsync()
+        {
+            logger.LogInvoke(LogCat);
+
+            var results = await daemon.ExecuteBatchAnyAsync(
+                new DaemonCmd(BitcoinCommands.GetMiningInfo),
+                new DaemonCmd(BitcoinCommands.GetConnectionCount)
+            );
+
+            if (results.Any(x => x.Error != null))
+            {
+                var errors = results.Where(x => x.Error != null).ToArray();
+
+                if (errors.Any())
+                    logger.Warn(() => $"[{LogCat}] Error(s) refreshing network stats: {string.Join(", ", errors.Select(y => y.Error.Message))}");
+            }
+
+            var miningInfoResponse = results[0].Response.ToObject<MiningInfo>();
+            var connectionCountResponse = results[1].Response.ToObject<object>();
+
+            BlockchainStats.BlockHeight = miningInfoResponse.Blocks;
+            //BlockchainStats.NetworkHashrate = miningInfoResponse.NetworkHashps;
+            BlockchainStats.ConnectedPeers = (int) (long) connectionCountResponse;
+        }
+
+        #region API-Surface
+
+        public BitcoinNetworkType NetworkType => networkType;
+
+        public IObservable<object> Jobs { get; private set; }
+
+        public virtual async Task<bool> ValidateAddressAsync(string address)
+        {
+            Contract.Requires<ArgumentException>(!string.IsNullOrEmpty(address), $"{nameof(address)} must not be empty");
+
+            var result = await daemon.ExecuteCmdAnyAsync<ValidateAddressResponse>(
+                BitcoinCommands.ValidateAddress, new[] { address });
+
+            return result.Response != null && result.Response.IsValid;
+        }
+
+        public virtual object[] GetSubscriberData(StratumClient worker)
+        {
+            Contract.RequiresNonNull(worker, nameof(worker));
+
+            var context = worker.GetContextAs<BitcoinWorkerContext>();
+
+            // assign unique ExtraNonce1 to worker (miner)
+            context.ExtraNonce1 = extraNonceProvider.Next();
+
+            // setup response data
+            var responseData = new object[]
+            {
+                context.ExtraNonce1,
+                BitcoinConstants.ExtranoncePlaceHolderLength - ExtranonceBytes,
+            };
+
+            return responseData;
+        }
+
+        public string[] GetTransactions(StratumClient worker, object requestParams)
+        {
+            Contract.RequiresNonNull(worker, nameof(worker));
+            Contract.RequiresNonNull(requestParams, nameof(requestParams));
+
+            if (!(requestParams is object[] queryParams))
+                throw new StratumException(StratumError.Other, "invalid params");
+
+            // extract params
+            var jobId = queryParams[0] as string;
+
+            TJob job;
+
+            lock(jobLock)
+            {
+                job = validJobs.FirstOrDefault(x => x.JobId == jobId);
+            }
+
+            if (job == null)
+                throw new StratumException(StratumError.JobNotFound, "job not found");
+
+            return job.BlockTemplate.Transactions.Select(x => x.Data).ToArray();
+        }
+
+        public virtual async Task<Share> SubmitShareAsync(StratumClient worker, object submission,
+            double stratumDifficultyBase)
+        {
+            Contract.RequiresNonNull(worker, nameof(worker));
+            Contract.RequiresNonNull(submission, nameof(submission));
+
+            logger.LogInvoke(LogCat, new[] { worker.ConnectionId });
+
+            if (!(submission is object[] submitParams))
+                throw new StratumException(StratumError.Other, "invalid params");
+
+            var context = worker.GetContextAs<BitcoinWorkerContext>();
+
+            // extract params
+            var workerValue = (submitParams[0] as string)?.Trim();
+            var jobId = submitParams[1] as string;
+            var extraNonce2 = submitParams[2] as string;
+            var nTime = submitParams[3] as string;
+            var nonce = submitParams[4] as string;
+
+            if (string.IsNullOrEmpty(workerValue))
+                throw new StratumException(StratumError.Other, "missing or invalid workername");
+
+            TJob job;
+
+            lock(jobLock)
+            {
+                job = validJobs.FirstOrDefault(x => x.JobId == jobId);
+            }
+
+            if (job == null)
+                throw new StratumException(StratumError.JobNotFound, "job not found");
+
+            // extract worker/miner/payoutid
+            var split = workerValue.Split('.');
+            var minerName = split[0];
+            var workerName = split.Length > 1 ? split[1] : null;
+
+            // validate & process
+            var (share, blockHex) = job.ProcessShare(worker, extraNonce2, nTime, nonce);
+
+            // enrich share with common data
+            share.PoolId = poolConfig.Id;
+            share.IpAddress = worker.RemoteEndpoint.Address.ToString();
+            share.Miner = minerName;
+            share.Worker = workerName;
+            share.UserAgent = context.UserAgent;
+            share.Source = clusterConfig.ClusterName;
+            share.Created = clock.Now;
+
+            // if block candidate, submit & check if accepted by network
+            if (share.IsBlockCandidate)
+            {
+                logger.Info(() => $"[{LogCat}] Submitting block {share.BlockHeight} [{share.BlockHash}]");
+
+                var acceptResponse = await SubmitBlockAsync(share, blockHex);
+
+                // is it still a block candidate?
+                share.IsBlockCandidate = acceptResponse.Accepted;
+
+                if (share.IsBlockCandidate)
+                {
+                    logger.Info(() => $"[{LogCat}] Daemon accepted block {share.BlockHeight} [{share.BlockHash}] submitted by {minerName}");
+
+                    blockSubmissionSubject.OnNext(Unit.Default);
+
+                    // persist the coinbase transaction-hash to allow the payment processor
+                    // to verify later on that the pool has received the reward for the block
+                    share.TransactionConfirmationData = acceptResponse.CoinbaseTransaction;
+                }
+
+                else
+                {
+                    // clear fields that no longer apply
+                    share.TransactionConfirmationData = null;
+                }
+            }
+
+            return share;
+        }
+
+        public BlockchainStats BlockchainStats { get; } = new BlockchainStats();
+        public double ShareMultiplier { get; private set; }
+
+        #endregion // API-Surface
+
+        #region Overrides
+
+        protected override string LogCat => "Bitcoin Job Manager";
+
+        public override void Configure(PoolConfig poolConfig, ClusterConfig clusterConfig)
+        {
+            extraPoolConfig = poolConfig.Extra.SafeExtensionDataAs<BitcoinPoolConfigExtra>();
+            extraPoolPaymentProcessingConfig = poolConfig.PaymentProcessing?.Extra?.SafeExtensionDataAs<BitcoinPoolPaymentProcessingConfigExtra>();
+
+            if (extraPoolConfig?.MaxActiveJobs.HasValue == true)
+                maxActiveJobs = extraPoolConfig.MaxActiveJobs.Value;
+
+            hasLegacyDaemon = extraPoolConfig?.HasLegacyDaemon == true;
+
+            base.Configure(poolConfig, clusterConfig);
+        }
+
+        protected override void ConfigureDaemons()
+        {
+            var jsonSerializerSettings = ctx.Resolve<JsonSerializerSettings>();
+
+            daemon = new DaemonClient(jsonSerializerSettings);
+            daemon.Configure(poolConfig.Daemons);
+        }
+
+        protected override async Task<bool> AreDaemonsHealthyAsync()
+        {
+            if (hasLegacyDaemon)
+                return await AreDaemonsHealthyLegacyAsync();
+
+            var responses = await daemon.ExecuteCmdAllAsync<BlockchainInfo>(BitcoinCommands.GetBlockchainInfo);
+
+            if (responses.Where(x => x.Error?.InnerException?.GetType() == typeof(DaemonClientException))
+                .Select(x => (DaemonClientException)x.Error.InnerException)
+                .Any(x => x.Code == HttpStatusCode.Unauthorized))
+                logger.ThrowLogPoolStartupException($"Daemon reports invalid credentials", LogCat);
+
+            return responses.All(x => x.Error == null);
+        }
+
+        protected override async Task<bool> AreDaemonsConnectedAsync()
+        {
+            if (hasLegacyDaemon)
+                return await AreDaemonsConnectedLegacyAsync();
+
+            var response = await daemon.ExecuteCmdAnyAsync<NetworkInfo>(BitcoinCommands.GetNetworkInfo);
+
+            return response.Error == null && response.Response?.Connections > 0;
+        }
+
+        protected override async Task EnsureDaemonsSynchedAsync()
+        {
+            var syncPendingNotificationShown = false;
+
+            while(true)
+            {
+                var responses = await daemon.ExecuteCmdAllAsync<BlockTemplate>(
+                    BitcoinCommands.GetBlockTemplate, getBlockTemplateParams);
+
+                var isSynched = responses.All(x => x.Error == null);
+
+                if (isSynched)
+                {
+                    logger.Info(() => $"[{LogCat}] All daemons synched with blockchain");
+                    break;
+                }
+
+                if (!syncPendingNotificationShown)
+                {
+                    logger.Info(() => $"[{LogCat}] Daemons still syncing with network. Manager will be started once synced");
+                    syncPendingNotificationShown = true;
+                }
+
+                await ShowDaemonSyncProgressAsync();
+
+                // delay retry by 5s
+                await Task.Delay(5000);
+            }
+        }
+
+        protected override async Task PostStartInitAsync()
+        {
+            var commands = new[]
+            {
+                new DaemonCmd(BitcoinCommands.ValidateAddress, new[] { poolConfig.Address }),
+                new DaemonCmd(BitcoinCommands.SubmitBlock),
+                new DaemonCmd(!hasLegacyDaemon ? BitcoinCommands.GetBlockchainInfo : BitcoinCommands.GetInfo),
+                new DaemonCmd(BitcoinCommands.GetDifficulty),
+            };
+
+            var results = await daemon.ExecuteBatchAnyAsync(commands);
+
+            if (results.Any(x => x.Error != null))
+            {
+                var resultList = results.ToList();
+                var errors = results.Where(x => x.Error != null && commands[resultList.IndexOf(x)].Method != BitcoinCommands.SubmitBlock)
+                    .ToArray();
+
+                if (errors.Any())
+                    logger.ThrowLogPoolStartupException($"Init RPC failed: {string.Join(", ", errors.Select(y => y.Error.Message))}", LogCat);
+            }
+
+            // extract results
+            var validateAddressResponse = results[0].Response.ToObject<ValidateAddressResponse>();
+            var submitBlockResponse = results[1];
+            var blockchainInfoResponse = !hasLegacyDaemon ? results[2].Response.ToObject<BlockchainInfo>() : null;
+            var daemonInfoResponse = hasLegacyDaemon ? results[2].Response.ToObject<DaemonInfo>() : null;
+            var difficultyResponse = results[3].Response.ToObject<JToken>();
+
+            // ensure pool owns wallet
+            if (!validateAddressResponse.IsValid)
+                logger.ThrowLogPoolStartupException($"Daemon reports pool-address '{poolConfig.Address}' as invalid", LogCat);
+
+            if (clusterConfig.PaymentProcessing?.Enabled == true && !validateAddressResponse.IsMine)
+                logger.ThrowLogPoolStartupException($"Daemon does not own pool-address '{poolConfig.Address}'", LogCat);
+
+            isPoS = difficultyResponse.Values().Any(x => x.Path == "proof-of-stake");
+
+            // Create pool address script from response
+            if (!isPoS)
+            {
+                // bitcoincashd returns a different address than what was passed in
+                if(!validateAddressResponse.Address.StartsWith("bitcoincash:"))
+                    poolAddressDestination = AddressToDestination(validateAddressResponse.Address);
+                else
+                    poolAddressDestination = AddressToDestination(poolConfig.Address);
+            }
+
+            else
+                poolAddressDestination = new PubKey(validateAddressResponse.PubKey);
+
+            // chain detection
+            if (!hasLegacyDaemon)
+            {
+                if (blockchainInfoResponse.Chain.ToLower() == "test")
+                    networkType = BitcoinNetworkType.Test;
+                else if (blockchainInfoResponse.Chain.ToLower() == "regtest")
+                    networkType = BitcoinNetworkType.RegTest;
+                else
+                    networkType = BitcoinNetworkType.Main;
+            }
+
+            else
+                networkType = daemonInfoResponse.Testnet ? BitcoinNetworkType.Test : BitcoinNetworkType.Main;
+
+            if(clusterConfig.PaymentProcessing?.Enabled == true && poolConfig.PaymentProcessing?.Enabled == true)
+                ConfigureRewards();
+
+            // update stats
+            BlockchainStats.NetworkType = networkType.ToString();
+            BlockchainStats.RewardType = isPoS ? "POS" : "POW";
+
+            // block submission RPC method
+            if (submitBlockResponse.Error?.Message?.ToLower() == "method not found")
+                hasSubmitBlockMethod = false;
+            else if (submitBlockResponse.Error?.Code == -1)
+                hasSubmitBlockMethod = true;
+            else
+                logger.ThrowLogPoolStartupException($"Unable detect block submission RPC method", LogCat);
+
+            if(!hasLegacyDaemon)
+                await UpdateNetworkStatsAsync();
+            else
+                await UpdateNetworkStatsLegacyAsync();
+
+            SetupCrypto();
+            SetupJobUpdates();
+        }
+
+        protected virtual IDestination AddressToDestination(string address)
+        {
+            return BitcoinUtils.AddressToDestination(address);
+        }
+
+        protected virtual void ConfigureRewards()
+        {
+            // Donation to MiningCore development
+            if (networkType == BitcoinNetworkType.Main &&
+                DevDonation.Addresses.TryGetValue(poolConfig.Coin.Type, out var address))
+            {
+                poolConfig.RewardRecipients = poolConfig.RewardRecipients.Concat(new[]
+                {
+                    new RewardRecipient
+                    {
+                        Address = address,
+                        Percentage = DevDonation.Percent
+                    }
+                }).ToArray();
+            }
+        }
+
+        protected virtual async Task<(bool IsNew, bool Force)> UpdateJob(bool forceUpdate, string via = null)
+        {
+            logger.LogInvoke(LogCat);
+
+            try
+            {
+                var response = await GetBlockTemplateAsync();
+
+                // may happen if daemon is currently not connected to peers
+                if (response.Error != null)
+                {
+                    logger.Warn(() => $"[{LogCat}] Unable to update job. Daemon responded with: {response.Error.Message} Code {response.Error.Code}");
+                    return (false, forceUpdate);
+                }
+
+                var blockTemplate = response.Response;
+
+                var job = currentJob;
+                var isNew = job == null ||
+                    (blockTemplate != null &&
+                    job.BlockTemplate?.PreviousBlockhash != blockTemplate.PreviousBlockhash &&
+                    blockTemplate.Height > job.BlockTemplate?.Height);
+
+                if (isNew || forceUpdate)
+                {
+                    job = new TJob();
+
+                    job.Init(blockTemplate, NextJobId(),
+                        poolConfig, clusterConfig, clock, poolAddressDestination, networkType, isPoS,
+                        ShareMultiplier, extraPoolPaymentProcessingConfig?.BlockrewardMultiplier ?? 1.0m,
+                        coinbaseHasher, headerHasher, blockHasher);
+
+                    lock (jobLock)
+                    {
+                        if (isNew)
+                        {
+                            if(via != null)
+                                logger.Info(()=> $"[{LogCat}] Detected new block {blockTemplate.Height} via {via}");
+                            else
+                                logger.Info(() => $"[{LogCat}] Detected new block {blockTemplate.Height}");
+
+                            validJobs.Clear();
+
+                            // update stats
+                            BlockchainStats.LastNetworkBlockTime = clock.Now;
+                            BlockchainStats.BlockHeight = blockTemplate.Height;
+                            BlockchainStats.NetworkDifficulty = job.Difficulty;
+                        }
+
+                        else
+                        {
+                            // trim active jobs
+                            while(validJobs.Count > maxActiveJobs - 1)
+                                validJobs.RemoveAt(0);
+                        }
+
+                        validJobs.Add(job);
+                    }
+
+                    currentJob = job;
+                }
+
+                return (isNew, forceUpdate);
+            }
+
+            catch(Exception ex)
+            {
+                logger.Error(ex, () => $"[{LogCat}] Error during {nameof(UpdateJob)}");
+            }
+
+            return (false, forceUpdate);
+        }
+
+        protected virtual object GetJobParamsForStratum(bool isNew)
+        {
+            var job = currentJob;
+            return job?.GetJobParams(isNew);
+        }
+
+        #endregion // Overrides
+    }
+}