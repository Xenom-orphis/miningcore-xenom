--- conflicted
+++ resolved
@@ -1,8 +1,4 @@
-<<<<<<< HEAD
-﻿using System;
-=======
 using System;
->>>>>>> d692f5cc
 using System.Collections.Generic;
 using System.Text;
 
@@ -19,8 +15,4 @@
         public string PoolId { get; }
         public long BlockHeight { get; }
     }
-<<<<<<< HEAD
-}
-=======
-}
->>>>>>> d692f5cc
+}